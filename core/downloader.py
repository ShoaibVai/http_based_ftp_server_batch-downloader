# core/downloader.py
# This module contains the DownloadManager and DownloadWorker for handling file downloads.

import os
import logging
import time
from urllib.parse import urlparse, unquote
import requests
from ftplib import FTP, error_perm
from PyQt5.QtCore import QObject, QThread, pyqtSignal, QMutex, QWaitCondition, QMutexLocker

from .utils import SizeCalculator

logger = logging.getLogger(__name__)

class DownloadWorker(QThread):
    """A QThread that handles the download of a single file."""
    progress = pyqtSignal(str, int, int)
    finished = pyqtSignal(str, int)
    error = pyqtSignal(str, str)
    status_changed = pyqtSignal(str, str)

    def __init__(self, worker_id, url, rel_path, base_folder, config, total_size=0):
        super().__init__()
        self.worker_id, self.url, self.rel_path, self.base_folder, self.config, self.total_size = worker_id, url, rel_path, base_folder, config, total_size
        self.parsed_url = urlparse(self.url)
        self._is_running, self._is_paused = True, False
        self.mutex, self.pause_cond = QMutex(), QWaitCondition()
        self.bytes_downloaded_this_session = 0

    def run(self):
        if not self._is_running: return
        self.status_changed.emit(self.worker_id, "Downloading")
        for attempt in range(self.config.get('retry_attempts', 3)):
            if not self._is_running: break
            try:
                if self.parsed_url.scheme.lower() in ('http', 'https'): self._download_http()
                elif self.parsed_url.scheme.lower() in ('ftp', ''): self._download_ftp()
                else: raise ValueError(f"Unsupported scheme: {self.parsed_url.scheme}")
                break
            except Exception as e:
                logger.error(f"Attempt {attempt + 1} failed for {self.url}: {e}")
                if attempt + 1 >= self.config.get('retry_attempts', 3): self.error.emit(self.worker_id, str(e))
                else:
                    self.status_changed.emit(self.worker_id, f"Retrying ({attempt+1})...")
                    time.sleep(self.config.get('retry_delay', 5))
        if self._is_running: self.finished.emit(self.worker_id, self.bytes_downloaded_this_session)

    def _download_http(self):
        # Decode percent-encoded rel_path for local file creation
        local_filename = os.path.join(self.base_folder, unquote(self.rel_path))
        headers, resumed_bytes = {}, 0
        if os.path.exists(local_filename):
            resumed_bytes = os.path.getsize(local_filename)
            headers['Range'] = f'bytes={resumed_bytes}-'
        with requests.get(self.url, stream=True, headers=headers, timeout=self.config.get('request_timeout')) as r:
            r.raise_for_status()
            total_size = self.total_size or int(r.headers.get('content-length', 0)) + resumed_bytes
            downloaded_bytes = resumed_bytes
            os.makedirs(os.path.dirname(local_filename), exist_ok=True)
            with open(local_filename, 'ab' if resumed_bytes > 0 else 'wb') as f:
                for chunk in r.iter_content(chunk_size=self.config.get('chunk_size')):
                    with QMutexLocker(self.mutex):
                        if not self._is_running: return
                        if self._is_paused: self.pause_cond.wait(self.mutex)
                    if chunk:
                        f.write(chunk)
                        chunk_len = len(chunk)
                        downloaded_bytes += chunk_len
                        self.bytes_downloaded_this_session += chunk_len
                        self.progress.emit(self.worker_id, downloaded_bytes, total_size)

    def _download_ftp(self):
        # Decode percent-encoded rel_path for local file creation
        local_filename = os.path.join(self.base_folder, unquote(self.rel_path))
        os.makedirs(os.path.dirname(local_filename), exist_ok=True)
        with FTP(self.parsed_url.netloc, timeout=self.config.get('request_timeout')) as ftp:
            ftp.login()
            total_size = self.total_size or ftp.size(self.parsed_url.path)
            downloaded_bytes = 0
            if os.path.exists(local_filename): downloaded_bytes = os.path.getsize(local_filename)
            with open(local_filename, 'ab' if downloaded_bytes > 0 else 'wb') as f:
                def callback(chunk):
                    nonlocal downloaded_bytes
                    with QMutexLocker(self.mutex):
                        if not self._is_running: raise IOError("Download canceled.")
                        if self._is_paused: self.pause_cond.wait(self.mutex)
                    f.write(chunk)
                    chunk_len = len(chunk)
                    downloaded_bytes += chunk_len
                    self.bytes_downloaded_this_session += chunk_len
                    self.progress.emit(self.worker_id, downloaded_bytes, total_size)
                ftp.retrbinary(f'RETR {self.parsed_url.path}', callback, blocksize=self.config.get('chunk_size'), rest=downloaded_bytes or None)

    def stop(self):
        with QMutexLocker(self.mutex):
            self._is_running = False
            if self._is_paused: self._is_paused = False; self.pause_cond.wakeAll()
        self.status_changed.emit(self.worker_id, "Canceled")

    def pause(self):
        with QMutexLocker(self.mutex):
            if self._is_running and not self._is_paused: self._is_paused = True; self.status_changed.emit(self.worker_id, "Paused")

    def resume(self):
        with QMutexLocker(self.mutex):
            if self._is_paused: self._is_paused = False; self.pause_cond.wakeAll(); self.status_changed.emit(self.worker_id, "Downloading")

class DownloadManager(QObject):
    """Manages a queue of downloads and a pool of worker threads."""
    overall_progress = pyqtSignal(int, int)
    file_started = pyqtSignal(str, str)
    file_progress = pyqtSignal(str, int, int)
    file_finished = pyqtSignal(str, str)
    file_status_changed = pyqtSignal(str, str)
    all_finished = pyqtSignal()
    error = pyqtSignal(str, str)
    size_calc_progress = pyqtSignal(int, int)
    size_calc_finished = pyqtSignal()
    downloads_updated = pyqtSignal()

    def __init__(self, config):
        super().__init__()
        self.config = config
        self.download_queue, self.active_workers, self.file_sizes = [], {}, {}
        self.total_bytes_to_download, self.total_bytes_downloaded = 0, 0
        self.size_calculator = None
        # Persistent download state
        self.downloads = []  # List of dicts: {url, rel_path, status, progress, size, file_path, ...}

    def start_downloads(self, file_tuples, base_folder):
        # Remove storing base_folder as instance variable
        new_urls = [url for url, _ in file_tuples if url not in [d['url'] for d in self.downloads if d['status'] in ('Queued','Downloading','Paused')] and url not in self.active_workers]
        if not new_urls:
            return
        self.size_calculator = SizeCalculator(new_urls, self.config)
        self.size_calculator.progress.connect(self.size_calc_progress)
        self.size_calculator.finished.connect(lambda total_size, file_sizes_map: self._on_size_calc_finished(total_size, file_sizes_map, file_tuples, base_folder))
        self.size_calculator.error.connect(lambda msg: self.error.emit("Size Calculation", msg))
        self.size_calculator.start()

    def _on_size_calc_finished(self, total_size, file_sizes_map, file_tuples, base_folder):
        self.size_calc_finished.emit()
        for url, size in file_sizes_map.items():
            if url not in self.file_sizes:
                self.file_sizes[url] = size
                self.total_bytes_to_download += size
        for url, rel_path in file_tuples:
            if url in file_sizes_map and not any(d['url'] == url and d['rel_path'] == rel_path for d in self.downloads):
                # Store base_folder with each download item
                full_path = os.path.join(base_folder, rel_path)
                logger.info(f"Adding download: {os.path.basename(rel_path)} to folder: {base_folder}")
                self.downloads.append({
                    'url': url,
                    'rel_path': rel_path,
                    'status': 'Queued',
                    'progress': 0,
                    'size': self.file_sizes[url],
                    'file_path': full_path,
                    'base_folder': base_folder  # Store base_folder per download
                })
                # Include base_folder in the download queue
                self.download_queue.append((url, rel_path, base_folder))
        self.downloads_updated.emit()
        if not self.download_queue and not self.active_workers:
            self.all_finished.emit()
        else:
            self.check_queue()

    def check_queue(self):
        if not self.download_queue and not self.active_workers:
            if self.total_bytes_downloaded >= self.total_bytes_to_download - 1:
                self.all_finished.emit()
            return
        max_workers = self.config.get('max_concurrent_downloads', 4)
        while self.download_queue and len(self.active_workers) < max_workers:
<<<<<<< HEAD
            # Use base_folder from the queue entry
            url, rel_path, base_folder = self.download_queue.pop(0)
            logger.info(f"Starting download: {os.path.basename(rel_path)} to folder: {base_folder}")
            worker = DownloadWorker(url, url, rel_path, base_folder, self.config, self.file_sizes.get(url, 0))
            worker.finished.connect(self._on_worker_finished)
            worker.error.connect(self._on_worker_error)
            worker.progress.connect(self.file_progress)
            worker.progress.connect(self._on_file_progress_update)
            worker.status_changed.connect(self.file_status_changed)
            self.active_workers[url] = worker
            self._update_download_status(url, 'Downloading')
            self.file_started.emit(url, os.path.basename(url))
            worker.start()
            self.downloads_updated.emit()
=======
            url, rel_path = self.download_queue.pop(0)
            # Find the download entry to get its specific file path
            for download_entry in self.downloads:
                if download_entry['url'] == url and download_entry['rel_path'] == rel_path and download_entry['status'] == 'Queued':
                    base_folder = os.path.dirname(download_entry['file_path'])
                    worker = DownloadWorker(url, url, rel_path, base_folder, self.config, self.file_sizes.get(url, 0))
                    worker.finished.connect(self._on_worker_finished)
                    worker.error.connect(self._on_worker_error)
                    worker.progress.connect(self.file_progress)
                    worker.progress.connect(self._on_file_progress_update)
                    worker.status_changed.connect(self.file_status_changed)
                    self.active_workers[url] = worker
                    self._update_download_status(url, 'Downloading')
                    self.file_started.emit(url, os.path.basename(url))
                    worker.start()
                    self.downloads_updated.emit()
                    break # Found the entry and started the worker
>>>>>>> 01631f64

    def _on_worker_finished(self, worker_id, bytes_downloaded):
        # Use a mutex if updating shared overall progress is still needed
        # with QMutexLocker(self.progress_mutex):
        self.total_bytes_downloaded += bytes_downloaded

        self.overall_progress.emit(self.total_bytes_downloaded, self.total_bytes_to_download)
        if worker_id in self.active_workers:
 self.file_finished.emit(worker_id, os.path.basename(self.active_workers[worker_id].url))
 self._update_download_status(worker_id, 'Completed')
 del self.active_workers[worker_id]
                self.downloads_updated.emit()
                self.check_queue()

    def _on_worker_error(self, worker_id, message):
        if worker_id in self.active_workers:
            self.error.emit(os.path.basename(self.active_workers[worker_id].url), message)
            self.file_status_changed.emit(worker_id, "Error")
            self._update_download_status(worker_id, 'Failed')
            del self.active_workers[worker_id]
            self.downloads_updated.emit()
            self.check_queue()

    def _update_download_status(self, url, status):
        for d in self.downloads:
            if d['url'] == url:
                d['status'] = status
                if status == 'Completed':
                    d['progress'] = 100
                break

    def update_progress(self, url, downloaded, total):
        for d in self.downloads:
            if d['url'] == url:
                d['progress'] = int((downloaded / total) * 100) if total else 0
                break
        self.downloads_updated.emit()

    def _on_file_progress_update(self, worker_id, downloaded, total):
        self.update_progress(worker_id, downloaded, total)
        # self.downloads_updated.emit()  # Removed to prevent UI freeze

    def pause_file(self, worker_id):
        if worker_id in self.active_workers: self.active_workers[worker_id].pause(); self._update_download_status(worker_id, 'Paused'); self.downloads_updated.emit()
    def resume_file(self, worker_id):
        if worker_id in self.active_workers: self.active_workers[worker_id].resume(); self._update_download_status(worker_id, 'Downloading'); self.downloads_updated.emit()
    def cancel_file(self, worker_id):
        if worker_id in self.active_workers: self.active_workers[worker_id].stop(); self._update_download_status(worker_id, 'Canceled'); self.downloads_updated.emit()
    def pause_all(self):
        for worker in self.active_workers.values(): worker.pause(); self._update_download_status(worker.worker_id, 'Paused')
        self.downloads_updated.emit()
    def resume_all(self):
        for worker in self.active_workers.values(): worker.resume(); self._update_download_status(worker.worker_id, 'Downloading')
        self.downloads_updated.emit()
    def cancel_all(self):
        # Cancel all active workers
        for worker in self.active_workers.values():
            worker.stop()
            self._update_download_status(worker.worker_id, 'Canceled')
        # Mark all queued downloads as canceled
        for url, rel_path, base_folder in self.download_queue:
            for d in self.downloads:
                if d['url'] == url and d['rel_path'] == rel_path and d['status'] == 'Queued':
                    d['status'] = 'Canceled'
                    d['progress'] = 0
        self.download_queue.clear()
        self.downloads_updated.emit()

    def retry_download(self, url):
        # Find the download and re-queue it
        for d in self.downloads:
            if d['url'] == url and d['status'] in ('Failed', 'Canceled'):
                d['status'] = 'Queued'
                d['progress'] = 0
                # Use the stored base_folder for this download
                self.download_queue.append((d['url'], d['rel_path'], d['base_folder']))
                self.downloads_updated.emit()
                self.check_queue()
                break

    def get_downloads_by_status(self):
        active = [d for d in self.downloads if d['status'] in ('Queued','Downloading','Paused')]
        completed = [d for d in self.downloads if d['status'] == 'Completed']
        failed = [d for d in self.downloads if d['status'] == 'Failed']
        canceled = [d for d in self.downloads if d['status'] == 'Canceled']
        return active, completed, failed, canceled<|MERGE_RESOLUTION|>--- conflicted
+++ resolved
@@ -174,7 +174,7 @@
             return
         max_workers = self.config.get('max_concurrent_downloads', 4)
         while self.download_queue and len(self.active_workers) < max_workers:
-<<<<<<< HEAD
+
             # Use base_folder from the queue entry
             url, rel_path, base_folder = self.download_queue.pop(0)
             logger.info(f"Starting download: {os.path.basename(rel_path)} to folder: {base_folder}")
@@ -189,25 +189,6 @@
             self.file_started.emit(url, os.path.basename(url))
             worker.start()
             self.downloads_updated.emit()
-=======
-            url, rel_path = self.download_queue.pop(0)
-            # Find the download entry to get its specific file path
-            for download_entry in self.downloads:
-                if download_entry['url'] == url and download_entry['rel_path'] == rel_path and download_entry['status'] == 'Queued':
-                    base_folder = os.path.dirname(download_entry['file_path'])
-                    worker = DownloadWorker(url, url, rel_path, base_folder, self.config, self.file_sizes.get(url, 0))
-                    worker.finished.connect(self._on_worker_finished)
-                    worker.error.connect(self._on_worker_error)
-                    worker.progress.connect(self.file_progress)
-                    worker.progress.connect(self._on_file_progress_update)
-                    worker.status_changed.connect(self.file_status_changed)
-                    self.active_workers[url] = worker
-                    self._update_download_status(url, 'Downloading')
-                    self.file_started.emit(url, os.path.basename(url))
-                    worker.start()
-                    self.downloads_updated.emit()
-                    break # Found the entry and started the worker
->>>>>>> 01631f64
 
     def _on_worker_finished(self, worker_id, bytes_downloaded):
         # Use a mutex if updating shared overall progress is still needed
